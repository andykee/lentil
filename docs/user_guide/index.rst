.. _user-guide:

**********
User Guide
**********

.. describing optical systems
..    planes
..    coordinate system
..    wavefront errors
.. modeling diffraction
.. radiometry
.. image sensors (incl. image artifacts)
.. model patterns
.. optimizing performance
.. external interfaces
.. algorithm verification

The User Guide provides documentation for all of Lentil's features and capabilities. It
is generally organized by topic area.

Brand new users should start with the :ref:`package-overview` and :ref:`tutorial`.

Detailed information on any specific class or method can be found in the :ref:`api`.

.. note::
    Many of the topics covered in this user guide and the API reference require some
    understanding of the underlying physics that govern the processes modeled
    by Lentil.

    This documentation does not attempt to provide a comprehensive reference to these
    topics but does provide links and references to supporting materials where applicable.


.. toctree::
    :maxdepth: 2

<<<<<<< HEAD
    optical_systems/index
    diffraction
=======
    diffraction/index
    planes/index
    wavefront_error
    coordinate_system
>>>>>>> b491c99b
    radiometry
    image_sensors/index
    ../patterns/index
    performance
    external/index
    verification/index<|MERGE_RESOLUTION|>--- conflicted
+++ resolved
@@ -3,18 +3,6 @@
 **********
 User Guide
 **********
-
-.. describing optical systems
-..    planes
-..    coordinate system
-..    wavefront errors
-.. modeling diffraction
-.. radiometry
-.. image sensors (incl. image artifacts)
-.. model patterns
-.. optimizing performance
-.. external interfaces
-.. algorithm verification
 
 The User Guide provides documentation for all of Lentil's features and capabilities. It
 is generally organized by topic area.
@@ -29,21 +17,15 @@
     by Lentil.
 
     This documentation does not attempt to provide a comprehensive reference to these
-    topics but does provide links and references to supporting materials where applicable.
+    topics but does provide links and references to supporting materials where
+    applicable.
 
 
 .. toctree::
     :maxdepth: 2
 
-<<<<<<< HEAD
     optical_systems/index
-    diffraction
-=======
     diffraction/index
-    planes/index
-    wavefront_error
-    coordinate_system
->>>>>>> b491c99b
     radiometry
     image_sensors/index
     ../patterns/index
