--- conflicted
+++ resolved
@@ -40,9 +40,6 @@
 
 from lentil.wfe import power_spectrum, translation_defocus
 
-<<<<<<< HEAD
-__version__ = '0.5.0'
-=======
 from lentil.zernike import (
 	zernike,
 	zernike_compose,
@@ -50,5 +47,4 @@
 	zernike_remove,
 	zernike_basis,
 	zernike_coordinates
-)
->>>>>>> 649fdd88
+)